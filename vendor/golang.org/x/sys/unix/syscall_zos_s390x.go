--- conflicted
+++ resolved
@@ -825,17 +825,10 @@
 // for checking symlinks begins with $VERSION/ $SYSNAME/ $SYSSYMR/ $SYSSYMA/
 func isSpecialPath(path []byte) (v bool) {
 	var special = [4][8]byte{
-<<<<<<< HEAD
-		[8]byte{'V', 'E', 'R', 'S', 'I', 'O', 'N', '/'},
-		[8]byte{'S', 'Y', 'S', 'N', 'A', 'M', 'E', '/'},
-		[8]byte{'S', 'Y', 'S', 'S', 'Y', 'M', 'R', '/'},
-		[8]byte{'S', 'Y', 'S', 'S', 'Y', 'M', 'A', '/'}}
-=======
 		{'V', 'E', 'R', 'S', 'I', 'O', 'N', '/'},
 		{'S', 'Y', 'S', 'N', 'A', 'M', 'E', '/'},
 		{'S', 'Y', 'S', 'S', 'Y', 'M', 'R', '/'},
 		{'S', 'Y', 'S', 'S', 'Y', 'M', 'A', '/'}}
->>>>>>> e4ca66b4
 
 	var i, j int
 	for i = 0; i < len(special); i++ {
@@ -1392,71 +1385,6 @@
 	return UtimesNano(path, ts)
 }
 
-<<<<<<< HEAD
-// End UtimesNano
-
-// Begin UtimesNanoAt
-
-//go:nosplit
-func get_UtimesNanoAtAddr() *(func(dirfd int, path string, ts []Timespec, flags int) (err error))
-
-var UtimesNanoAt = enter_UtimesNanoAt
-
-func enter_UtimesNanoAt(dirfd int, path string, ts []Timespec, flags int) (err error) {
-	funcref := get_UtimesNanoAtAddr()
-	if validUtimensat() {
-		*funcref = utimesNanoAtImpl
-	} else {
-		*funcref = legacyUtimesNanoAt
-	}
-	return (*funcref)(dirfd, path, ts, flags)
-}
-
-func utimesNanoAtImpl(dirfd int, path string, ts []Timespec, flags int) (err error) {
-	if ts == nil {
-		return utimensat(dirfd, path, nil, flags)
-	}
-	if len(ts) != 2 {
-		return EINVAL
-	}
-	return utimensat(dirfd, path, (*[2]Timespec)(unsafe.Pointer(&ts[0])), flags)
-}
-
-func legacyUtimesNanoAt(dirfd int, path string, ts []Timespec, flags int) (err error) {
-	if path[0] != '/' {
-		dirPath, err := ZosFdToPath(dirfd)
-		if err != nil {
-			return err
-		}
-		path = dirPath + "/" + path
-	}
-	if flags == AT_SYMLINK_NOFOLLOW {
-		if len(ts) != 2 {
-			return EINVAL
-		}
-
-		if ts[0].Nsec >= 5e8 {
-			ts[0].Sec++
-		}
-		ts[0].Nsec = 0
-		if ts[1].Nsec >= 5e8 {
-			ts[1].Sec++
-		}
-		ts[1].Nsec = 0
-
-		// Not as efficient as it could be because Timespec and
-		// Timeval have different types in the different OSes
-		tv := []Timeval{
-			NsecToTimeval(TimespecToNsec(ts[0])),
-			NsecToTimeval(TimespecToNsec(ts[1])),
-		}
-		return Lutimes(path, tv)
-	}
-	return UtimesNano(path, ts)
-}
-
-=======
->>>>>>> e4ca66b4
 // End UtimesNanoAt
 
 func Getsockname(fd int) (sa Sockaddr, err error) {
@@ -2135,7 +2063,6 @@
 		}
 	}
 	return false
-<<<<<<< HEAD
 }
 
 func enter_Flock(fd int, how int) (err error) {
@@ -2148,20 +2075,6 @@
 	return (*funcref)(fd, how)
 }
 
-=======
-}
-
-func enter_Flock(fd int, how int) (err error) {
-	funcref := get_FlockAddr()
-	if validFlock(GetZosLibVec() + SYS_FLOCK<<4) {
-		*funcref = impl_Flock
-	} else {
-		*funcref = legacyFlock
-	}
-	return (*funcref)(fd, how)
-}
-
->>>>>>> e4ca66b4
 func legacyFlock(fd int, how int) error {
 
 	var flock_type int16
@@ -2352,7 +2265,6 @@
 			return err
 		}
 		elapsed = runtime.Nanotime1() - t0
-<<<<<<< HEAD
 	}
 	// sleep the remainder
 	if total > elapsed {
@@ -2365,20 +2277,6 @@
 	if rv != 0 && rc != 112 {
 		err = Errno(rc)
 	}
-=======
-	}
-	// sleep the remainder
-	if total > elapsed {
-		rv, rc, _ = BpxCondTimedWait(uint32(0), uint32(total-elapsed), uint32(CW_CONDVAR), &secrem, &nsecrem)
-	}
-	if leftover != nil && rc == 120 {
-		leftover.Sec = int64(secrem)
-		leftover.Nsec = int64(nsecrem)
-	}
-	if rv != 0 && rc != 112 {
-		err = Errno(rc)
-	}
->>>>>>> e4ca66b4
 	return err
 }
 
@@ -3022,7 +2920,6 @@
 	err = Lstat(path, &st)
 	if err != nil {
 		return d, err
-<<<<<<< HEAD
 	}
 
 	d.Type = uint8(st.Mode >> 24)
@@ -3051,36 +2948,6 @@
 	if err != nil {
 		return 0, err
 	}
-=======
-	}
-
-	d.Type = uint8(st.Mode >> 24)
-	return d, err
-}
-
-func Getdirentries(fd int, buf []byte, basep *uintptr) (n int, err error) {
-	// Simulation of Getdirentries port from the Darwin implementation.
-	// COMMENTS FROM DARWIN:
-	// It's not the full required semantics, but should handle the case
-	// of calling Getdirentries or ReadDirent repeatedly.
-	// It won't handle assigning the results of lseek to *basep, or handle
-	// the directory being edited underfoot.
-
-	skip, err := Seek(fd, 0, 1 /* SEEK_CUR */)
-	if err != nil {
-		return 0, err
-	}
-
-	// Get path from fd to avoid unavailable call (fdopendir)
-	path, err := ZosFdToPath(fd)
-	if err != nil {
-		return 0, err
-	}
-	d, err := Opendir(path)
-	if err != nil {
-		return 0, err
-	}
->>>>>>> e4ca66b4
 	defer Closedir(d)
 
 	var cnt int64
@@ -3256,9 +3123,6 @@
 
 //sys	Posix_openpt(oflag int) (fd int, err error) = SYS_POSIX_OPENPT
 //sys	Grantpt(fildes int) (rc int, err error) = SYS_GRANTPT
-<<<<<<< HEAD
-//sys	Unlockpt(fildes int) (rc int, err error) = SYS_UNLOCKPT
-=======
 //sys	Unlockpt(fildes int) (rc int, err error) = SYS_UNLOCKPT
 
 func fcntlAsIs(fd uintptr, cmd int, arg uintptr) (val int, err error) {
@@ -3346,5 +3210,4 @@
 		}
 	}
 	return n2, nil
-}
->>>>>>> e4ca66b4
+}