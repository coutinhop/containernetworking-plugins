// Copyright 2017-2018 CNI authors
//
// Licensed under the Apache License, Version 2.0 (the "License");
// you may not use this file except in compliance with the License.
// You may obtain a copy of the License at
//
//     http://www.apache.org/licenses/LICENSE-2.0
//
// Unless required by applicable law or agreed to in writing, software
// distributed under the License is distributed on an "AS IS" BASIS,
// WITHOUT WARRANTIES OR CONDITIONS OF ANY KIND, either express or implied.
// See the License for the specific language governing permissions and
// limitations under the License.

package main

import (
	"fmt"
	"math/rand"
	"runtime"
	"sync"

	"github.com/coreos/go-iptables/iptables"
	. "github.com/onsi/ginkgo/v2"
	. "github.com/onsi/gomega"

	"github.com/containernetworking/plugins/pkg/ns"
	"github.com/containernetworking/plugins/pkg/testutils"
)

const TABLE = "filter" // We'll monkey around here

// TODO: run these tests in a new namespace
var _ = Describe("chain tests", func() {
	var testChain chain
	var ipt *iptables.IPTables
	var testNs ns.NetNS
	var cleanup func()

	beforeEach := func() {
<<<<<<< HEAD

=======
>>>>>>> e4ca66b4
		// Save a reference to the original namespace,
		// Add a new NS
		currNs, err := ns.GetCurrentNS()
		Expect(err).NotTo(HaveOccurred())

		testNs, err = testutils.NewNS()
		Expect(err).NotTo(HaveOccurred())

		tlChainName := fmt.Sprintf("cni-test-%d", rand.Intn(10000000))
		chainName := fmt.Sprintf("cni-test-%d", rand.Intn(10000000))

		testChain = chain{
			table:       TABLE,
			name:        chainName,
			entryChains: []string{tlChainName},
			entryRules:  [][]string{{"-d", "203.0.113.1"}},
			rules: [][]string{
				{"-m", "comment", "--comment", "test 1", "-j", "RETURN"},
				{"-m", "comment", "--comment", "test 2", "-j", "RETURN"},
			},
		}

		ipt, err = iptables.NewWithProtocol(iptables.ProtocolIPv4)
		Expect(err).NotTo(HaveOccurred())

		runtime.LockOSThread()
		err = testNs.Set()
		Expect(err).NotTo(HaveOccurred())

		err = ipt.ClearChain(TABLE, tlChainName) // This will create the chain
		if err != nil {
			currNs.Set()
			Expect(err).NotTo(HaveOccurred())
		}

		cleanup = func() {
			if ipt == nil {
				return
			}
			ipt.ClearChain(TABLE, testChain.name)
			ipt.ClearChain(TABLE, tlChainName)
			ipt.DeleteChain(TABLE, testChain.name)
			ipt.DeleteChain(TABLE, tlChainName)
			currNs.Set()
		}
<<<<<<< HEAD

=======
>>>>>>> e4ca66b4
	}

	It("creates and destroys a chain", func() {
		beforeEach()
		defer cleanup()

		tlChainName := testChain.entryChains[0]

		// add an extra rule to the test chain to make sure it's not touched
		err := ipt.Append(TABLE, tlChainName, "-m", "comment", "--comment",
			"canary value", "-j", "ACCEPT")
		Expect(err).NotTo(HaveOccurred())

		// Create the chain
		err = testChain.setup(ipt)
		Expect(err).NotTo(HaveOccurred())

		// Verify the chain exists
		ok := false
		chains, err := ipt.ListChains(TABLE)
		Expect(err).NotTo(HaveOccurred())
		for _, chain := range chains {
			if chain == testChain.name {
				ok = true
				break
			}
		}
		if !ok {
			Fail("Could not find created chain")
		}

		// Check that the entry rule was created
		haveRules, err := ipt.List(TABLE, tlChainName)
		Expect(err).NotTo(HaveOccurred())
		Expect(haveRules).To(Equal([]string{
			"-N " + tlChainName,
			"-A " + tlChainName + ` -m comment --comment "canary value" -j ACCEPT`,
			"-A " + tlChainName + " -d 203.0.113.1/32 -j " + testChain.name,
		}))

		// Check that the chain and rule was created
		haveRules, err = ipt.List(TABLE, testChain.name)
		Expect(err).NotTo(HaveOccurred())
		Expect(haveRules).To(Equal([]string{
			"-N " + testChain.name,
			"-A " + testChain.name + ` -m comment --comment "test 1" -j RETURN`,
			"-A " + testChain.name + ` -m comment --comment "test 2" -j RETURN`,
		}))

		err = testChain.teardown(ipt)
		Expect(err).NotTo(HaveOccurred())

		tlRules, err := ipt.List(TABLE, tlChainName)
		Expect(err).NotTo(HaveOccurred())
		Expect(tlRules).To(Equal([]string{
			"-N " + tlChainName,
			"-A " + tlChainName + ` -m comment --comment "canary value" -j ACCEPT`,
		}))

		chains, err = ipt.ListChains(TABLE)
		Expect(err).NotTo(HaveOccurred())
		for _, chain := range chains {
			if chain == testChain.name {
				Fail("chain was not deleted")
			}
		}
	})

	It("creates chains idempotently", func() {
		beforeEach()
		defer cleanup()

		err := testChain.setup(ipt)
		Expect(err).NotTo(HaveOccurred())

		// Create it again!
		err = testChain.setup(ipt)
		Expect(err).NotTo(HaveOccurred())

		// Make sure there are only two rules
		// (the first rule is an -N because go-iptables
		rules, err := ipt.List(TABLE, testChain.name)
		Expect(err).NotTo(HaveOccurred())

		Expect(rules).To(HaveLen(3))
	})

	It("deletes chains idempotently", func() {
		beforeEach()
		defer cleanup()

		err := testChain.setup(ipt)
		Expect(err).NotTo(HaveOccurred())

		err = testChain.teardown(ipt)
		Expect(err).NotTo(HaveOccurred())

		chains, err := ipt.ListChains(TABLE)
		Expect(err).NotTo(HaveOccurred())
		for _, chain := range chains {
			if chain == testChain.name {
				Fail("Chain was not deleted")
			}
		}

		err = testChain.teardown(ipt)
		Expect(err).NotTo(HaveOccurred())
		chains, err = ipt.ListChains(TABLE)
		Expect(err).NotTo(HaveOccurred())
		for _, chain := range chains {
			if chain == testChain.name {
				Fail("Chain was not deleted")
			}
		}
	})

	It("deletes chains idempotently in parallel", func() {
		beforeEach()
		defer cleanup()
		// number of parallel executions
		N := 10
		var wg sync.WaitGroup
		err := testChain.setup(ipt)
		Expect(err).NotTo(HaveOccurred())
		errCh := make(chan error, N)
		for i := 0; i < N; i++ {
			wg.Add(1)
			go func() {
				defer wg.Done()
				// teardown chain
				errCh <- testNs.Do(func(ns.NetNS) error {
					return testChain.teardown(ipt)
				})
			}()
		}
		wg.Wait()
		close(errCh)
		for err := range errCh {
			Expect(err).NotTo(HaveOccurred())
		}

		chains, err := ipt.ListChains(TABLE)
		Expect(err).NotTo(HaveOccurred())
		for _, chain := range chains {
			if chain == testChain.name {
				Fail("Chain was not deleted")
			}
		}
	})
})<|MERGE_RESOLUTION|>--- conflicted
+++ resolved
@@ -38,10 +38,6 @@
 	var cleanup func()
 
 	beforeEach := func() {
-<<<<<<< HEAD
-
-=======
->>>>>>> e4ca66b4
 		// Save a reference to the original namespace,
 		// Add a new NS
 		currNs, err := ns.GetCurrentNS()
@@ -87,10 +83,6 @@
 			ipt.DeleteChain(TABLE, tlChainName)
 			currNs.Set()
 		}
-<<<<<<< HEAD
-
-=======
->>>>>>> e4ca66b4
 	}
 
 	It("creates and destroys a chain", func() {
