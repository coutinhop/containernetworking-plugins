---
name: test

on:
  pull_request: {}

env:
<<<<<<< HEAD
  GO_VERSION: "1.22"
  LINUX_ARCHES: "amd64 386 arm arm64 s390x mips64le ppc64le"
=======
  LINUX_ARCHES: "amd64 386 arm arm64 s390x mips64le ppc64le riscv64"
>>>>>>> e4ca66b4

jobs:
  lint:
    name: Lint
    runs-on: ubuntu-latest
    steps:
      - uses: actions/checkout@v4
      - name: setup go
        uses: actions/setup-go@v5
        with:
          go-version-file: .github/go-version
      - uses: ibiqlik/action-yamllint@v3
        with:
          format: auto
      - uses: golangci/golangci-lint-action@v6
        with:
          version: v1.61.0
          args: -v
  verify-vendor:
    name: Verify vendor directory
    runs-on: ubuntu-latest
    steps:
      - uses: actions/checkout@v4
      - name: Install Go
        uses: actions/setup-go@v5
        with:
          go-version-file: .github/go-version
      - name: Check module vendoring
        run: |
          go mod tidy
          go mod vendor
          test -z "$(git status --porcelain)" || (echo "please run 'go mod tidy && go mod vendor', and submit your changes"; exit 1)
  build:
    name: Build all linux architectures
    needs: lint
    runs-on: ubuntu-latest
    steps:
      - uses: actions/checkout@v4
      - name: setup go
        uses: actions/setup-go@v5
        with:
          go-version-file: .github/go-version
      - name: Build on all supported architectures
        run: |
          set -e
          for arch in ${LINUX_ARCHES}; do
            echo "Building for arch $arch"
            GOARCH=$arch ./build_linux.sh
            rm bin/*
          done
  test-linux:
    name: Run tests on Linux amd64
    needs: build
    runs-on: ubuntu-latest
    steps:
      - name: Install kernel module
        run: |
          sudo apt-get update
          sudo apt-get install linux-modules-extra-$(uname -r)
      - name: Install nftables
        run: sudo apt-get install nftables
      - name: Install dnsmasq(dhcp server)
        run: |
          sudo apt-get install dnsmasq
          sudo systemctl disable --now dnsmasq
      - uses: actions/checkout@v4
      - name: setup go
        uses: actions/setup-go@v5
        with:
          go-version-file: .github/go-version
      - name: Set up Go for root
        run: |
          sudo ln -sf `which go` `sudo which go` || true
          sudo go version

      - name: Install test binaries
        run: |
<<<<<<< HEAD
          go install github.com/containernetworking/cni/cnitool@v1.2.2
          go install github.com/mattn/goveralls@v0.0.12
          go install github.com/modocache/gover@b58185e
=======
          go install github.com/containernetworking/cni/cnitool@latest
          go install github.com/mattn/goveralls@latest
          go install github.com/modocache/gover@latest
>>>>>>> e4ca66b4

      - name: test
        run: PATH=$PATH:$(go env GOPATH)/bin COVERALLS=1 ./test_linux.sh

      - name: Send coverage to coveralls
        env:
          COVERALLS_TOKEN: ${{ secrets.GITHUB_TOKEN }}
        run: |
          PATH=$PATH:$(go env GOPATH)/bin
          gover
          goveralls -coverprofile=gover.coverprofile -service=github
  test-win:
    name: Build and run tests on Windows
    needs: build
    runs-on: windows-latest
    steps:
      - uses: actions/checkout@v4
      - name: setup go
        uses: actions/setup-go@v5
        with:
          go-version-file: .github/go-version
      - name: test
        run: bash ./test_windows.sh<|MERGE_RESOLUTION|>--- conflicted
+++ resolved
@@ -5,12 +5,7 @@
   pull_request: {}
 
 env:
-<<<<<<< HEAD
-  GO_VERSION: "1.22"
-  LINUX_ARCHES: "amd64 386 arm arm64 s390x mips64le ppc64le"
-=======
   LINUX_ARCHES: "amd64 386 arm arm64 s390x mips64le ppc64le riscv64"
->>>>>>> e4ca66b4
 
 jobs:
   lint:
@@ -88,15 +83,9 @@
 
       - name: Install test binaries
         run: |
-<<<<<<< HEAD
-          go install github.com/containernetworking/cni/cnitool@v1.2.2
-          go install github.com/mattn/goveralls@v0.0.12
-          go install github.com/modocache/gover@b58185e
-=======
           go install github.com/containernetworking/cni/cnitool@latest
           go install github.com/mattn/goveralls@latest
           go install github.com/modocache/gover@latest
->>>>>>> e4ca66b4
 
       - name: test
         run: PATH=$PATH:$(go env GOPATH)/bin COVERALLS=1 ./test_linux.sh
